--- conflicted
+++ resolved
@@ -975,18 +975,9 @@
             label=self.get_translation_text(TranslationKeys.TRANSLATION_TEXT_OPTIONSMENU_LANGUAGE),
             menu=self.languagemenu)
 
-<<<<<<< HEAD
-        self.languagemenu.add_radiobutton(
-            label=self.get_translation_text(TranslationKeys.TRANSLATION_TEXT_OPTIONSMENU_LANGUAGE_EN),
-            variable=self.current_program_language, value="EN", command=lambda: self.set_program_language())
-        self.languagemenu.add_radiobutton(
-            label=self.get_translation_text(TranslationKeys.TRANSLATION_TEXT_OPTIONSMENU_LANGUAGE_PL),
-            variable=self.current_program_language, value="PL", command=lambda: self.set_program_language())
-=======
         self.languagemenu.add_radiobutton(label=self.get_translation_text(TranslationKeys.TRANSLATION_TEXT_OPTIONSMENU_LANGUAGE_EN), variable=self.current_program_language, value="EN", command=lambda: self.set_program_language())
         self.languagemenu.add_radiobutton(label=self.get_translation_text(TranslationKeys.TRANSLATION_TEXT_OPTIONSMENU_LANGUAGE_PL), variable=self.current_program_language, value="PL", command=lambda: self.set_program_language())
         self.languagemenu.add_radiobutton(label=self.get_translation_text(TranslationKeys.TRANSLATION_TEXT_OPTIONSMENU_LANGUAGE_UA),variable=self.current_program_language, value="UA", command=lambda: self.set_program_language())
->>>>>>> 2968f240
 
         self.backgroundmenu = tk.Menu(self.optionsmenu, tearoff=0)
         self.optionsmenu.add_cascade(
@@ -1137,27 +1128,6 @@
         self.filemenu.entryconfigure(4, label=self.get_translation_text(TranslationKeys.TRANSLATION_TEXT_FILEMENU_QUIT))
         self.menubar.entryconfigure(1, label=self.get_translation_text(TranslationKeys.TRANSLATION_TEXT_FILEMENU_FILE))
 
-<<<<<<< HEAD
-        self.optionsmenu.entryconfigure(0, label=self.get_translation_text(
-            TranslationKeys.TRANSLATION_TEXT_OPTIONSMENU_LANGUAGE))
-        self.optionsmenu.entryconfigure(1, label=self.get_translation_text(
-            TranslationKeys.TRANSLATION_TEXT_OPTIONSMENU_BACKGROUND_COLOR))
-        self.languagemenu.entryconfigure(0, label=self.get_translation_text(
-            TranslationKeys.TRANSLATION_TEXT_OPTIONSMENU_LANGUAGE_EN))
-        self.languagemenu.entryconfigure(1, label=self.get_translation_text(
-            TranslationKeys.TRANSLATION_TEXT_OPTIONSMENU_LANGUAGE_PL))
-        self.backgroundmenu.entryconfigure(0, label=self.get_translation_text(
-            TranslationKeys.TRANSLATION_TEXT_OPTIONSMENU_BACKGROUND_GRAY))
-        self.backgroundmenu.entryconfigure(1, label=self.get_translation_text(
-            TranslationKeys.TRANSLATION_TEXT_OPTIONSMENU_BACKGROUND_BLACK))
-        self.backgroundmenu.entryconfigure(2, label=self.get_translation_text(
-            TranslationKeys.TRANSLATION_TEXT_OPTIONSMENU_BACKGROUND_WHITE))
-        self.menubar.entryconfigure(2, label=self.get_translation_text(
-            TranslationKeys.TRANSLATION_TEXT_OPTIONSMENU_OPTIONS))
-
-        self.helpmenu.entryconfigure(0,
-                                     label=self.get_translation_text(TranslationKeys.TRANSLATION_TEXT_HELPMENU_ABOUT))
-=======
         self.optionsmenu.entryconfigure(0, label=self.get_translation_text(TranslationKeys.TRANSLATION_TEXT_OPTIONSMENU_LANGUAGE))
         self.optionsmenu.entryconfigure(1, label=self.get_translation_text(TranslationKeys.TRANSLATION_TEXT_OPTIONSMENU_BACKGROUND_COLOR))
         self.languagemenu.entryconfigure(0, label=self.get_translation_text(TranslationKeys.TRANSLATION_TEXT_OPTIONSMENU_LANGUAGE_EN))
@@ -1169,7 +1139,6 @@
         self.menubar.entryconfigure(2, label=self.get_translation_text(TranslationKeys.TRANSLATION_TEXT_OPTIONSMENU_OPTIONS))
 
         self.helpmenu.entryconfigure(0, label=self.get_translation_text(TranslationKeys.TRANSLATION_TEXT_HELPMENU_ABOUT))
->>>>>>> 2968f240
         self.menubar.entryconfigure(3, label=self.get_translation_text(TranslationKeys.TRANSLATION_TEXT_HELPMENU_HELP))
 
         # save current language to config file
